WIKI EMAIL NOTIFICATION EXTENSION

<<<<<<< HEAD
	Version 1.7
	© 2006-2007 Rob Church
=======
	Version 0.1

	© 2022 Igor Absorto
	(Based on work by Rob Church - https://www.mediawiki.org/wiki/Extension:New_User_Email_Notification)
>>>>>>> 13d1c9bc

This is free software licenced under the GNU General Public Licence. Please
see http://www.gnu.org/copyleft/gpl.html for further details, including the
full text and terms of the license.

== Overview ==

	1. Introduction
	2. Installation requirements
	3. Installing the extension
	4. Editing the notification email
	5. Further configuration
	6. Feedback

== 1. Introduction ==

The Wiki Email Notification extension provides a clean mean to send email messages to one or more registered 
users upon the creation of a user account or when a new page is created or an existing page is edited . Some
options can be configured in the LocalSettings.php file for MediaWiki.

== 2. Installation requirements ==

This extension requires MediaWiki 1.35.0 or later.

== 3. Installing the extension ==

<<<<<<< HEAD
To install the extension, place all extension files into a NewUserNotif/
directory within your MediaWiki extensions/ directory, then edit
LocalSettings.php and add the following line

	wfLoadExtension( 'NewUserNotif' );

== 4. Editing the notification email ==

When preparing the email message to be sent to each recipient, the extension
relies upon two system messages. You will need to create these if you wish
to customise them, as detailed below:
=======
To install the extension, place all extension files into a WikiNotif/ directory within your MediaWiki extensions/ 
directory, then edit LocalSettings.php and add the following line
>>>>>>> 13d1c9bc

	wfLoadExtension( 'WikiNotif' );

== 6. Further configuration ==

The behaviour of the extension can be tweaked using three configuration
variables. To override the defaults for these, set them in LocalSettings.php
underneath the call to the extension file.

$wgWikiNotifSender
	Email address of the sender of the email

	Defaults to the value of $wgPasswordSender

<<<<<<< HEAD
$wgNewUserNotifTargets
=======
$wgWikiNotifTargets
>>>>>>> 13d1c9bc
	Array containing the usernames or user IDs of those who should receive
	a notification email. Email will not be sent unless the recipient's
	email address has been validated, where this is required in the site
	configuration.

<<<<<<< HEAD
	Defaults to the first user (usually the wiki's primary administrator)

$wgNewUserNotifEmailTargets
=======
	Defaults to the first user in the wiki as this is usually the wiki's primary administrator

$wgWikiNotifEmailTargets
>>>>>>> 13d1c9bc
	Array containing email addresses to which a notification should also be sent

	Defaults to no additional addresses

== 6. Feedback ==

All feedback, bug reports, etc. welcome via https://phabricator.wikimedia.org/tag/mediawiki-extensions-newusernotif/.<|MERGE_RESOLUTION|>--- conflicted
+++ resolved
@@ -1,14 +1,9 @@
 WIKI EMAIL NOTIFICATION EXTENSION
 
-<<<<<<< HEAD
-	Version 1.7
-	© 2006-2007 Rob Church
-=======
 	Version 0.1
 
 	© 2022 Igor Absorto
 	(Based on work by Rob Church - https://www.mediawiki.org/wiki/Extension:New_User_Email_Notification)
->>>>>>> 13d1c9bc
 
 This is free software licenced under the GNU General Public Licence. Please
 see http://www.gnu.org/copyleft/gpl.html for further details, including the
@@ -35,26 +30,12 @@
 
 == 3. Installing the extension ==
 
-<<<<<<< HEAD
-To install the extension, place all extension files into a NewUserNotif/
-directory within your MediaWiki extensions/ directory, then edit
-LocalSettings.php and add the following line
-
-	wfLoadExtension( 'NewUserNotif' );
-
-== 4. Editing the notification email ==
-
-When preparing the email message to be sent to each recipient, the extension
-relies upon two system messages. You will need to create these if you wish
-to customise them, as detailed below:
-=======
 To install the extension, place all extension files into a WikiNotif/ directory within your MediaWiki extensions/ 
 directory, then edit LocalSettings.php and add the following line
->>>>>>> 13d1c9bc
 
 	wfLoadExtension( 'WikiNotif' );
 
-== 6. Further configuration ==
+== 4. Further configuration ==
 
 The behaviour of the extension can be tweaked using three configuration
 variables. To override the defaults for these, set them in LocalSettings.php
@@ -65,29 +46,19 @@
 
 	Defaults to the value of $wgPasswordSender
 
-<<<<<<< HEAD
-$wgNewUserNotifTargets
-=======
 $wgWikiNotifTargets
->>>>>>> 13d1c9bc
 	Array containing the usernames or user IDs of those who should receive
 	a notification email. Email will not be sent unless the recipient's
 	email address has been validated, where this is required in the site
 	configuration.
 
-<<<<<<< HEAD
-	Defaults to the first user (usually the wiki's primary administrator)
-
-$wgNewUserNotifEmailTargets
-=======
 	Defaults to the first user in the wiki as this is usually the wiki's primary administrator
 
 $wgWikiNotifEmailTargets
->>>>>>> 13d1c9bc
 	Array containing email addresses to which a notification should also be sent
 
 	Defaults to no additional addresses
 
-== 6. Feedback ==
+== 5. Feedback ==
 
-All feedback, bug reports, etc. welcome via https://phabricator.wikimedia.org/tag/mediawiki-extensions-newusernotif/.+All feedback, bug reports, etc. welcome via https://github.com/absort0/WikiNotif